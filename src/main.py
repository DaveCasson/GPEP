--- conflicted
+++ resolved
@@ -34,15 +34,9 @@
     config = weight_calculation.calculate_weight_using_nearstn_info(config)
 
     ########################################################################################################################
-<<<<<<< HEAD
-    # regression:
-    # cross validation station regression (i.e., at station points)
-    config = regression.main_regression(config, 'cval')
-=======
     # perform regression
     # (1) estimate predictive uncertainty using cross-validated (i.e., leave one out, LOO) regression at station points 
-    config = regression.main_regression(config, 'loo')
->>>>>>> b32ee1fc
+    config = regression.main_regression(config, 'cval')
 
     # (2) estimate regression coefficients at all grid points
     config = regression.main_regression(config, 'grid')
@@ -66,10 +60,6 @@
         # 2. probabilistic estimation
         config = probabilistic_estimation.generate_prob_estimates(config)
 
-<<<<<<< HEAD
     t2 = time.time()
-    print('Total time cost (sec):', t2-t1)
-    print('Successfully finish the program!')
-=======
+    print('Total time cost (s):', t2-t1)
     print('Successfully finished PyGMET run!')
->>>>>>> b32ee1fc
