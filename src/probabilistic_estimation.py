### routines to generate ensembles (probabilistic estimation) from regression outputs

# load libraries
import os, sys, time, numbers
import xarray as xr
import numpy as np
from scipy import special
from multiprocessing import Pool

import random_field_FortranGMET as rf_FGMET
from data_processing import data_transformation

# ====== subroutines/ functions ======

def perturb_estimates_withoccurrence(data, uncert, poe, rndnum, minrndnum=-3.99, maxrndnum=3.99):
    data     = data.copy()
    uncert   = uncert.copy()
    poe      = poe.copy()
    rndnum   = rndnum.copy()
    
    # initialize output array
    data_out = np.nan * np.zeros(data.shape, dtype=np.float32)

    #### calculate conditional precipitation probability: cprob
    acorr = rndnum / np.sqrt(2)
    aprob = special.erfc(acorr)
    cprob = (2 - aprob) / 2
    cprob[cprob < 3e-5] = 3e-5
    cprob[cprob > 0.99997] = 0.

    ##### positive precipitation
    index_positive = cprob >= (1 - poe)
    cs = (cprob - (1 - poe)) / poe
    cs[~index_positive] = np.nan  # because poe == 0 is not excluded in the matrix
    
    # assign a small precipitation value to positive grids if their values = 0
    dtemp = data[index_positive]
    dtemp[dtemp < 0.1] = 0.1
    data[index_positive] = dtemp
    del dtemp
    
    # generate random numbers
    cs[cs > 0.99997] = 0.99997
    cs[cs < 3e-5] = 3e-5
    rn = np.sqrt(2) * special.erfinv(2 * cs - 1)
    rn[rn < minrndnum] = minrndnum
    rn[rn > maxrndnum] = maxrndnum

    ## start probabilistic estimation
    # generate mu and sigma from lognormal distribution
    data_out[index_positive] = data[index_positive] + rn[index_positive] * uncert[index_positive]

    ## zero precipitation
    index_nonpositive = cprob < (1 - poe)
    data_out[index_nonpositive] = np.nanmin(data_out)
    del index_nonpositive, index_positive

    return data_out


def perturb_estimates_general(data, uncert, rndnum, minrndnum=-3.99, maxrndnum=3.99):
    data   = data.copy()
    uncert = uncert.copy()
    rndnum = rndnum.copy()

    rndnum[rndnum < minrndnum] = minrndnum
    rndnum[rndnum > maxrndnum] = maxrndnum

    data_out = data + rndnum * uncert
    return data_out


def prob_estimate_for_one_var(var_name, reg_estimate, reg_error, nearby_stn_max, poe, random_field, minrndnum, maxrndnum, 
                              transform_method, transform_setting, ds_out):
    # generate probabilistic estimates
    if poe.shape == reg_estimate.shape:
        ens_estimate = perturb_estimates_withoccurrence(reg_estimate, reg_error, poe, random_field, minrndnum, maxrndnum)
        # back transformation
        if len(transform_method) > 0:
            ens_estimate = data_transformation(ens_estimate, transform_method, transform_setting, 'back_transform')
            # variable and unit dependent ...
            # minprcp = 0.01
            # ens_estimate[ens_estimate < minprcp] = 0
            # ens_estimate[(ens_estimate > minprcp) & (ens_estimate < minprcp)] = minprcp
    else:
        ens_estimate = perturb_estimates_general(reg_estimate, reg_error, random_field, minrndnum, maxrndnum)

    # max limit: may be changed in the future ...
    if np.array(nearby_stn_max).shape == reg_estimate.shape:
        if len(transform_method) > 0:
            precip_err_cap = 0.2 # hard coded ...
            nearby_stn_max = data_transformation(nearby_stn_max+reg_error*precip_err_cap, transform_method, transform_setting, 'back_transform')
        else:
            nearby_stn_max = nearby_stn_max + reg_error * 2
        mask = ens_estimate > nearby_stn_max
        ens_estimate[mask] = nearby_stn_max[mask]

    # # add to output ds
    ds_out[var_name] = xr.DataArray(ens_estimate, dims=('y', 'x', 'time'))

    return ds_out


def generate_random_numbers(masterseed, n=1):
    np.random.seed(masterseed)
    return np.random.randint(0, 2**16, n)


def spcorr_structure(config):

    t1 = time.time()

    # parse and change configurations
    outpath_parent = config['outpath_parent']
    path_ensemble = f'{outpath_parent}/ensembles/'
    os.makedirs(path_ensemble, exist_ok=True)
    config['path_ensemble'] = path_ensemble
    file_ens_prefix = f'{path_ensemble}/Ensemble_estimate_'
    config['file_ens_prefix'] = file_ens_prefix


    path_spcorr = f'{outpath_parent}/spcorr'
    os.makedirs(path_spcorr, exist_ok=True)
    config['path_rfweight'] = path_spcorr

    file_spcorr_prefix = f'{path_spcorr}/spcorr_'
    config['file_spcorr_prefix'] = file_spcorr_prefix

    # in/out information to this function
    file_stn_cc = config['file_stn_cc']
    file_grid_reg = config['file_grid_reg']
    file_spcorr_prefix = file_spcorr_prefix

    target_vars = config['target_vars']

    grid_lat_name = config['grid_lat_name']
    grid_lon_name = config['grid_lon_name']

    if 'clen' in config:
        clen_config = config['clen']
        if not isinstance(clen_config, list):
            clen_config = [clen_config] * len(target_vars)
    else:
        clen_config = [-9999] * len(target_vars)

    if 'overwrite_spcorr' in config:
        overwrite_spcorr = config['overwrite_spcorr']
    else:
        overwrite_spcorr = False

    print(f'Generating spatial correlation structure')

    # spatial correlation
    allvar_clen = {}
    with xr.open_dataset(file_stn_cc) as ds_stn_cc:
        for i in range(len(target_vars)):
            var_name = target_vars[i]
            if clen_config[i] > 0:
                allvar_clen[var_name] = clen_config[i]
            else:
                allvar_clen[var_name] = ds_stn_cc[var_name + '_space_Clen'].values

    # regression estimates
    with xr.open_dataset(file_grid_reg) as ds_grid_reg:
        grid_lat = ds_grid_reg[grid_lat_name].values
        grid_lon = ds_grid_reg[grid_lon_name].values

    for var_name in target_vars:
        file_spcor = f'{file_spcorr_prefix}{var_name}.npz'
        if os.path.isfile(file_spcor):
            print(f'spcorr outfile exists: {file_spcor}')
            if overwrite_spcorr == True:
                print('overwrite_spcorr is True. Overwrite it.')
                _ = os.remove(file_spcor)
                rf_FGMET.spcorr_grd(grid_lat, grid_lon, allvar_clen[var_name], file_spcor)
            else:
                print('overwrite_spcorr is False. Skip spcorr generation.')
                continue
        else:
            print('Creating spcorr outfile:', file_spcor)
            rf_FGMET.spcorr_grd(grid_lat, grid_lon, allvar_clen[var_name], file_spcor)

    t2 = time.time()
    print('Successful structure generation. Time cost (sec):', t2-t1)


def generate_prob_estimates_serial(config, member_range=[]):
    # most time cost comes from field_rand

    t1 = time.time()

    # parse and change configurations
    case_name = config['case_name']

    outpath_parent = config['outpath_parent']
    path_ensemble = f'{outpath_parent}/ensemble_outputs'
    os.makedirs(path_ensemble, exist_ok=True)
    config['path_ensemble'] = path_ensemble
    file_ens_prefix = f'{path_ensemble}/{case_name}_Ensemble_'
    config['file_ens_prefix'] = file_ens_prefix


    path_spcorr = f'{outpath_parent}/spcorr'
    os.makedirs(path_spcorr, exist_ok=True)
    config['path_rfweight'] = path_spcorr

    file_spcorr_prefix = f'{path_spcorr}/spcorr_'
    config['file_spcorr_prefix'] = file_spcorr_prefix

    # in/out information to this function
    file_stn_cc = config['file_stn_cc']
    file_grid_reg = config['file_grid_reg']
    file_grid_auxiliary = config['file_grid_auxiliary']
    file_ens_prefix = config['file_ens_prefix']
    file_spcorr_prefix = file_spcorr_prefix

    target_vars = config['target_vars']
    target_vars_WithProbability = config['target_vars_WithProbability']
    ensemble_start = config['ensemble_start']
    ensemble_end = config['ensemble_end']
    if 'master_seed' in config:
        master_seed = config['master_seed']
    else:
        master_seed = -1
    
    if 'append_date_to_output' in config:
        append_date_to_output = config['append_date_to_output']
    else:
        append_date_to_output = False
        
    datestamp = f"{config['date_start'].replace('-', '')}-{config['date_end'].replace('-', '')}"

    grid_lat_name = config['grid_lat_name']
    grid_lon_name = config['grid_lon_name']

    if 'transform_vars' in config:
        transform_vars = config['transform_vars']
    else:
        transform_vars = [''] * len(target_vars)

    if 'transform' in config:
        transform_settings = config['transform']
    else:
        transform_settings = {}

    if 'target_vars_max_constrain' in config:
        target_vars_max_constrain = config['target_vars_max_constrain']
    else:
        target_vars_max_constrain = []

    if 'output_randomfield' in config:
        output_randomfield = config['output_randomfield']
    else:
        output_randomfield = False

    if 'overwrite_ens' in config:
        overwrite_ens = config['overwrite_ens']
    else:
        overwrite_ens = False

    linkvar0 = config['linkvar']

    if 'clen' in config:
        clen_config = config['clen']
        if not isinstance(clen_config, list):
            clen_config = [clen_config] * len(target_vars)
    else:
        clen_config = [-9999] * len(target_vars)

    if 'lag1_auto_cc' in config:
        lag1_auto_cc = config['lag1_auto_cc']
        if not isinstance(lag1_auto_cc, list):
            lag1_auto_cc = [lag1_auto_cc] * len(target_vars)
    else:
        lag1_auto_cc = [-9999] * len(target_vars)

    if 'cross_cc' in config:
        cross_cc = config['cross_cc']
        if not isinstance(cross_cc, list):
            cross_cc = [cross_cc] * len(linkvar0)
    else:
        cross_cc = [-9999] * len(linkvar0)

    maxrndnum = 3.99  # minimum and maximum random number following GMET scripts
    minrndnum = -3.99

    linkvar = {}
    for i in range(len(linkvar0)):
        v = linkvar0[i]
        linkvar[v[0]] = v[1]
        linkvar[f"{v[0]}_crosscc"] = cross_cc[i]

    ensemble_number = ensemble_end - ensemble_start + 1
    if len(member_range) == 0:
        member_range = [0, ensemble_number]

    member_range_2 = np.array(member_range) + ensemble_start
    print(f'Starting probabilistic estimation of {target_vars} with linked vars {linkvar} for member range {member_range_2}')

    ########################################################################################################################
    # create all seeds used to generate random fields
    with xr.open_dataset(file_grid_reg) as ds_grid_reg:
        date0 = int(ds_grid_reg.time[0].dt.strftime('%Y%m%d%H'))
        ntime = len(ds_grid_reg.time)

    if master_seed >= 0:
        master_seed = master_seed + date0 # ensure different input batches have different seeds
    else:
        master_seed = np.random.randint(1e9)

    seeds_rf  = generate_random_numbers(master_seed, len(target_vars) * ensemble_number * ntime)
    seeds_rf  = np.reshape(seeds_rf, [len(target_vars), ensemble_number, ntime])
    seeds_rf2 = {}
    for i in range(len(target_vars)):
        seeds_rf2[target_vars[i]] = seeds_rf[i, :, :]
    seeds_rf = seeds_rf2
    del seeds_rf2

    ########################################################################################################################
    # load data for regression

    allvar_auto_lag1_cc = {}
    allvar_clen         = {}
    allvar_reg_estimate = {}
<<<<<<< HEAD
    allvar_reg_error = {}
    allvar_poe = {}
    nearby_stn_max = {}
=======
    allvar_reg_error    = {}
    allvar_poe          = {}
    nearby_stn_max      = {}
>>>>>>> b32ee1fc

    # auto correlation
    with xr.open_dataset(file_stn_cc) as ds_stn_cc:
        for i in range(len(target_vars)):
            var_name = target_vars[i]

            if lag1_auto_cc[i] >= -1:
                allvar_auto_lag1_cc[var_name] = lag1_auto_cc[i]
            else:
                allvar_auto_lag1_cc[var_name] = ds_stn_cc[var_name + '_cc_lag1_mean'].values

            if clen_config[i] > 0:
                allvar_clen[var_name] = clen_config[i]
            else:
                allvar_clen[var_name] = ds_stn_cc[var_name + '_space_Clen'].values

    # regression estimates
    with xr.open_dataset(file_grid_reg) as ds_grid_reg:
        for vn in range(len(target_vars)):
            var_name = target_vars[vn]
            if len(transform_vars[vn]) > 0:
                allvar_reg_estimate[var_name] = ds_grid_reg[var_name + '_' + transform_vars[vn]].values
            else:
                allvar_reg_estimate[var_name] = ds_grid_reg[var_name].values
<<<<<<< HEAD
            if var_name in target_vars_WithProbability:
=======
            if var_name in target_vars_WithOccurrence:
>>>>>>> b32ee1fc
                var_poe = var_name + '_poe'
                allvar_poe[var_name] = ds_grid_reg[var_poe].values
            else:
                allvar_poe[var_name] = np.array([])

<<<<<<< HEAD
=======
        lat     = ds_grid_reg.y.values
        lon     = ds_grid_reg.x.values
>>>>>>> b32ee1fc
        tartime = ds_grid_reg.time.values

    # auxiliary info: estimate error and nearby_stn_max
    with xr.open_dataset(file_grid_auxiliary) as ds_grid_aux:
        for vn in range(len(target_vars)):
            var_name = target_vars[vn]
            if len(transform_vars[vn]) > 0:
                allvar_reg_error[var_name] = ds_grid_aux['uncert_' + var_name + '_' + transform_vars[vn]].values
                if var_name in target_vars_max_constrain:
                    nearby_stn_max[var_name] = ds_grid_aux['nearmax_' + var_name + '_' + transform_vars[vn]].values
                else:
                    nearby_stn_max[var_name] = np.array([])
            else:
                allvar_reg_error[var_name] = ds_grid_aux['uncert_' + var_name].values
                if var_name in target_vars_max_constrain:
                    nearby_stn_max[var_name] = ds_grid_aux['nearmax_' + var_name].values
                else:
                    nearby_stn_max[var_name] = np.array([])

    nrow, ncol, ntime = allvar_reg_error[var_name].shape

    ########################################################################################################################
    # dependent/independent variables and their correlation

    target_vars_independent = []
    target_vars_dependent = []
    target_vars_dependent_cross_cc = []
    for v in target_vars:
        if not v in linkvar:
            target_vars_independent.append(v)
        else:
            target_vars_dependent.append(v)

            if linkvar[f'{v}_crosscc'] >= -1:
                crosscc = linkvar[f'{v}_crosscc']
            else:
                cross_cc_varname1 = f'{v}_{linkvar[v]}_cc_cross_mean'
                cross_cc_varname2 = f'{linkvar[v]}_{v}_cc_cross_mean'
                if cross_cc_varname1 in ds_stn_cc:
                    crosscc = ds_stn_cc[cross_cc_varname1].values[0]
                elif cross_cc_varname2 in ds_stn_cc:
                    crosscc = ds_stn_cc[cross_cc_varname1].values[0]
                else:
                    sys.exit(f'Cannot find {cross_cc_varname1} or {cross_cc_varname1} in {file_stn_cc}')

            target_vars_dependent_cross_cc.append(crosscc)

    # convert transform_vars to dict
    transform_vars2 = {}
    for i in range(len(target_vars)):
        transform_vars2[target_vars[i]] = transform_vars[i]
        if not transform_vars[i] in transform_settings:
            transform_settings[transform_vars[i]] = ''

    transform_vars = transform_vars2
    del transform_vars2

    ########################################################################################################################
    # generate spatial correlation structure

    spcorr_jpos = {}
    spcorr_ipos = {}
    spcorr_wght = {}
    spcorr_sdev = {}
    iorder      = {}
    jorder      = {}
    for var_name in target_vars:
        file_spcor = f'{file_spcorr_prefix}{var_name}.npz'
        dtmp = np.load(file_spcor, allow_pickle=True)
        spcorr_jpos[var_name] = dtmp['spcorr_jpos']
        spcorr_ipos[var_name] = dtmp['spcorr_ipos']
        spcorr_wght[var_name] = dtmp['spcorr_wght']
        spcorr_sdev[var_name] = dtmp['spcorr_sdev']
        iorder[var_name]      = dtmp['iorder']
        jorder[var_name]      = dtmp['jorder']

    ########################################################################################################################
    # generate ensemble members (probabilistic estimates)

    for ens in range(member_range[0], member_range[1]):
        # define output file name
        if append_date_to_output == True:
            outfile_ens = f'{file_ens_prefix}{datestamp}_{ens + ensemble_start:03}.nc'
        else:
            outfile_ens = f'{file_ens_prefix}{ens + ensemble_start:03}.nc'
            
        if os.path.isfile(outfile_ens):
            print(f'Ensemble outfile exists: {outfile_ens}')
            if overwrite_ens == True:
                print('overwrite_ens is True. Overwrite it.')
            else:
                print('overwrite_ens is False. Skip probabilistic estimation.')
                continue

        # initialize outputs
        ds_out = xr.Dataset()
        ds_out.coords['time'] = tartime
<<<<<<< HEAD
        ds_out.coords['x'] = ds_grid_reg.coords['x']
        ds_out.coords['y'] = ds_grid_reg.coords['y']
        ds_out[grid_lat_name] = ds_grid_reg[grid_lat_name]
        ds_out[grid_lon_name] = ds_grid_reg[grid_lon_name]
=======
        ds_out.coords['lon']  = lon
        ds_out.coords['lat']  = lat
        ds_out.coords['z']    = [0]
>>>>>>> b32ee1fc

        # loop over variables

        for vn in range(len(target_vars_independent)):

            var_name = target_vars_independent[vn]
            # print(f'Probabilistic estimation for {var_name} and ensemble member {ens}--{ensemble_number}')

            # generate random numbers
            random_field = np.nan * np.zeros([nrow, ncol, ntime], dtype=np.float32)
            for i in range(ntime):
                rndi = rf_FGMET.field_rand(spcorr_jpos[var_name], spcorr_ipos[var_name], spcorr_wght[var_name], spcorr_sdev[var_name],
                                           iorder[var_name], jorder[var_name], seeds_rf[var_name][ens, i])
                if i == 0:
                    random_field[:, :, i] = rndi
                else:
                    random_field[:, :, i] = random_field[:, :, i - 1] * allvar_auto_lag1_cc[var_name] + np.sqrt(1 - allvar_auto_lag1_cc[var_name] ** 2) * rndi

            random_field[np.isnan(allvar_reg_estimate[var_name])] = np.nan
<<<<<<< HEAD
            # probabilistic estimation
            ds_out = probabilistic_estimate_for_one_var(var_name, allvar_reg_estimate[var_name], allvar_reg_error[var_name], nearby_stn_max[var_name],
                                                        allvar_poe[var_name], random_field, minrndnum, maxrndnum, transform_vars[var_name], transform_settings[transform_vars[var_name]], ds_out)
=======
            # probabilistic estimation (ensemble generation)
            ds_out = prob_estimate_for_one_var(var_name, allvar_reg_estimate[var_name], allvar_reg_error[var_name],
                                               nearby_stn_max[var_name], allvar_poe[var_name], random_field, 
                                               minrndnum, maxrndnum, transform_vars[var_name],
                                               transform_settings[transform_vars[var_name]], ds_out)
>>>>>>> b32ee1fc

            if output_randomfield == True:
                ds_out[var_name + '_rnd'] = xr.DataArray(random_field, dims=('y', 'x', 'time'))

            # is any linked variable
            for d in range(len(target_vars_dependent)):
                var_name_dep = target_vars_dependent[d]
                if linkvar[var_name_dep] == var_name:
                    # print(f'Probabilistic estimation for {var_name_dep} and ensemble member {ens}--{ensemble_number}')

                    # generate random numbers
                    random_field_dep = np.nan * np.zeros([nrow, ncol, ntime], dtype=np.float32)
                    for i in range(ntime):
                        rndi = rf_FGMET.field_rand(spcorr_jpos[var_name_dep], spcorr_ipos[var_name_dep], spcorr_wght[var_name_dep],
                                                   spcorr_sdev[var_name_dep], iorder[var_name_dep], jorder[var_name_dep], 
                                                   seeds_rf[var_name_dep][ens, i])
                        random_field_dep[:, :, i] = rndi
                    random_field_dep = random_field * target_vars_dependent_cross_cc[d] + np.sqrt(1 - target_vars_dependent_cross_cc[d]**2) * random_field_dep
                    del random_field
                    random_field_dep[np.isnan(allvar_reg_estimate[var_name_dep])] = np.nan

                    # probabilistic estimation
<<<<<<< HEAD
                    ds_out = probabilistic_estimate_for_one_var(var_name_dep, allvar_reg_estimate[var_name_dep], allvar_reg_error[var_name_dep], nearby_stn_max[var_name],
                                                                allvar_poe[var_name_dep], random_field_dep, minrndnum, maxrndnum, transform_vars[var_name_dep], transform_settings[transform_vars[var_name_dep]], ds_out)
=======
                    ds_out = prob_estimate_for_one_var(var_name_dep, allvar_reg_estimate[var_name_dep], allvar_reg_error[var_name_dep],
                                                       nearby_stn_max[var_name], allvar_poe[var_name_dep], random_field_dep, 
                                                       minrndnum, maxrndnum, transform_vars[var_name_dep],
                                                       transform_settings[transform_vars[var_name_dep]], ds_out)
>>>>>>> b32ee1fc

                    if output_randomfield == True:
                        ds_out[var_name + '_rnd'] = xr.DataArray(random_field_dep, dims=('y', 'x', 'time'))

        # save output file
        ds_out = ds_out.transpose('time', 'y', 'x')
        ds_out = ds_out.fillna(-9999.0)
        encoding = {}
        for var in ds_out.data_vars:
            encoding[var] = {'zlib': True, 'complevel': 4, '_FillValue': -9999.0}
        ds_out.to_netcdf(outfile_ens, encoding=encoding)

    t2 = time.time()
    print(f'Complete prob. estimation (ensemble generation) of {target_vars} with linked vars {linkvar} for member range {member_range_2}.')
    print(f'Time cost (s): {t2-t1}')

def generate_prob_estimates(config):
    t1 = time.time()

    ensemble_start = config['ensemble_start']
    ensemble_end   = config['ensemble_end']
    num_processes  = config['num_processes']

    print('#' * 50)
    print('Probabilistic estimation')
    print('#' * 50)
    print('Target variables:', config['target_vars'])
    print('Number of processes:', num_processes)

    if ensemble_start<0 or ensemble_end<0:
        print('Error: ensemble_start or ensemble_start is negative.')
        return

    spcorr_structure(config)

    ensemble_number = ensemble_end - ensemble_start + 1
    items = [(config, [e, e+1]) for e in range(ensemble_number)]
    with Pool(num_processes) as pool:
        pool.starmap(generate_prob_estimates_serial, items)

    t2 = time.time()
    print('Time cost (s):', t2 - t1)
    print('Probabilistic estimation (ensemble generation) completed successfully!\n\n')
<|MERGE_RESOLUTION|>--- conflicted
+++ resolved
@@ -322,15 +322,9 @@
     allvar_auto_lag1_cc = {}
     allvar_clen         = {}
     allvar_reg_estimate = {}
-<<<<<<< HEAD
-    allvar_reg_error = {}
-    allvar_poe = {}
-    nearby_stn_max = {}
-=======
     allvar_reg_error    = {}
     allvar_poe          = {}
     nearby_stn_max      = {}
->>>>>>> b32ee1fc
 
     # auto correlation
     with xr.open_dataset(file_stn_cc) as ds_stn_cc:
@@ -355,21 +349,13 @@
                 allvar_reg_estimate[var_name] = ds_grid_reg[var_name + '_' + transform_vars[vn]].values
             else:
                 allvar_reg_estimate[var_name] = ds_grid_reg[var_name].values
-<<<<<<< HEAD
+
             if var_name in target_vars_WithProbability:
-=======
-            if var_name in target_vars_WithOccurrence:
->>>>>>> b32ee1fc
                 var_poe = var_name + '_poe'
                 allvar_poe[var_name] = ds_grid_reg[var_poe].values
             else:
                 allvar_poe[var_name] = np.array([])
 
-<<<<<<< HEAD
-=======
-        lat     = ds_grid_reg.y.values
-        lon     = ds_grid_reg.x.values
->>>>>>> b32ee1fc
         tartime = ds_grid_reg.time.values
 
     # auxiliary info: estimate error and nearby_stn_max
@@ -465,18 +451,12 @@
                 continue
 
         # initialize outputs
-        ds_out = xr.Dataset()
+        ds_out                = xr.Dataset()
         ds_out.coords['time'] = tartime
-<<<<<<< HEAD
-        ds_out.coords['x'] = ds_grid_reg.coords['x']
-        ds_out.coords['y'] = ds_grid_reg.coords['y']
+        ds_out.coords['x']    = ds_grid_reg.coords['x']
+        ds_out.coords['y']    = ds_grid_reg.coords['y']
         ds_out[grid_lat_name] = ds_grid_reg[grid_lat_name]
         ds_out[grid_lon_name] = ds_grid_reg[grid_lon_name]
-=======
-        ds_out.coords['lon']  = lon
-        ds_out.coords['lat']  = lat
-        ds_out.coords['z']    = [0]
->>>>>>> b32ee1fc
 
         # loop over variables
 
@@ -496,18 +476,13 @@
                     random_field[:, :, i] = random_field[:, :, i - 1] * allvar_auto_lag1_cc[var_name] + np.sqrt(1 - allvar_auto_lag1_cc[var_name] ** 2) * rndi
 
             random_field[np.isnan(allvar_reg_estimate[var_name])] = np.nan
-<<<<<<< HEAD
-            # probabilistic estimation
-            ds_out = probabilistic_estimate_for_one_var(var_name, allvar_reg_estimate[var_name], allvar_reg_error[var_name], nearby_stn_max[var_name],
-                                                        allvar_poe[var_name], random_field, minrndnum, maxrndnum, transform_vars[var_name], transform_settings[transform_vars[var_name]], ds_out)
-=======
+
             # probabilistic estimation (ensemble generation)
             ds_out = prob_estimate_for_one_var(var_name, allvar_reg_estimate[var_name], allvar_reg_error[var_name],
                                                nearby_stn_max[var_name], allvar_poe[var_name], random_field, 
                                                minrndnum, maxrndnum, transform_vars[var_name],
                                                transform_settings[transform_vars[var_name]], ds_out)
->>>>>>> b32ee1fc
-
+            
             if output_randomfield == True:
                 ds_out[var_name + '_rnd'] = xr.DataArray(random_field, dims=('y', 'x', 'time'))
 
@@ -529,15 +504,10 @@
                     random_field_dep[np.isnan(allvar_reg_estimate[var_name_dep])] = np.nan
 
                     # probabilistic estimation
-<<<<<<< HEAD
-                    ds_out = probabilistic_estimate_for_one_var(var_name_dep, allvar_reg_estimate[var_name_dep], allvar_reg_error[var_name_dep], nearby_stn_max[var_name],
-                                                                allvar_poe[var_name_dep], random_field_dep, minrndnum, maxrndnum, transform_vars[var_name_dep], transform_settings[transform_vars[var_name_dep]], ds_out)
-=======
                     ds_out = prob_estimate_for_one_var(var_name_dep, allvar_reg_estimate[var_name_dep], allvar_reg_error[var_name_dep],
                                                        nearby_stn_max[var_name], allvar_poe[var_name_dep], random_field_dep, 
                                                        minrndnum, maxrndnum, transform_vars[var_name_dep],
                                                        transform_settings[transform_vars[var_name_dep]], ds_out)
->>>>>>> b32ee1fc
 
                     if output_randomfield == True:
                         ds_out[var_name + '_rnd'] = xr.DataArray(random_field_dep, dims=('y', 'x', 'time'))
