--- conflicted
+++ resolved
@@ -176,8 +176,6 @@
     else:
         overwrite_stninfo = False
 
-<<<<<<< HEAD
-=======
     # default settings
     stn_lat_name   = 'lat'
     stn_lon_name   = 'lon'
@@ -185,7 +183,6 @@
     grid_lon_name  = 'longitude'
     grid_mask_name = 'mask'
 
->>>>>>> b32ee1fc
     print('#' * 50)
     print('Get near station information')
     print('#' * 50)
