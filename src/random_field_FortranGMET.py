# generate random numbers
import numpy as np

# random field generation using GMET v2.0 codes
# translation from: https://github.com/NCAR/GMET/blob/master/source/ens_generation/spcorr_grd.f90
#   and https://github.com/NCAR/GMET/blob/master/source/ens_generation/field_rand.f90

def LU_Decomposition(a, b):
    # replace Fortran ludcmp and lubksb
    # https://github.com/NCAR/GMET/blob/master/source/sp_regression/regression_routines.f90
    # ! Solve linear equation for x (Ax = b => x = bA^-1) using LU decomposition and back substitution.
    # ! Input:
    # !   X  = An m by n array.
    # !   TX = Precalculated transpose array of X, size n by m
    # !   Y  = An m-element vector containing the right-hand side of the linear system Ax = b.
    # ! Output:
    # !   B  = An n-element vector.

    deta = np.linalg.det(a)  # Compute the determinant of an array
    if deta == 0:
        # print('Singular matrix')
        c = 0
    else:
        ainv = np.linalg.inv(a)
        c = np.matmul(ainv, b)
    return c


def spcorr_grd(grid_lat, grid_lon, clen, outfile):

    # example input parameters
    # nspl1 = 100
    # nspl2 = 120
    # clen = 150
    # lat = np.arange(0, 10, 0.1)
    # lon = np.arange(0, 12, 0.1)
    # grid_lat = np.tile(lat[:, np.newaxis], [1, 120])
    # grid_lon = np.tile(lon[np.newaxis, :], [100, 1])
    nspl1, nspl2 = grid_lat.shape

<<<<<<< HEAD
    grid_lat = grid_lat.astype(np.float64) # important for high resolution
    grid_lon = grid_lon.astype(np.float64)
    # grid_lat = grid_lat.T # to reproduce Fortran GMET
    # grid_lon = grid_lon.T

=======
>>>>>>> b32ee1fc
    # ----------------------------------------------------------------------------------------
    # (0) CHECK THAT SPCORR IS NOT POPULATED ALREADY
    # ----------------------------------------------------------------------------------------

    # ----------------------------------------------------------------------------------------
    # (1) DEFINE HYPER-PARAMETERS
    # ----------------------------------------------------------------------------------------
    nnst = 10 # number of nests
    nloc = 3 # number of local points to include in the estimation

    # ----------------------------------------------------------------------------------------
    # (2) ALLOCATE SPACE FOR OUTPUT ARRAYS
    # ----------------------------------------------------------------------------------------
    # define the maximum number of previously generated points
    maxp = (nloc*2+1) ** 2
    gmsk = np.full((nspl1, nspl2), False, dtype=bool)
    spcorr_ipos = np.empty((nspl1, nspl2), dtype=object) # np.frompyfunc(list, 0, 1)(np.empty((3,2), dtype=object))
    spcorr_jpos = np.empty((nspl1, nspl2), dtype=object)
    spcorr_wght = np.empty((nspl1, nspl2), dtype=object)
    spcorr_sdev = np.empty((nspl1, nspl2), dtype=float)
    iorder = np.zeros(nspl1*nspl2, dtype=int)
    jorder = np.zeros(nspl1*nspl2, dtype=int)

    # ----------------------------------------------------------------------------------------
    # (3) LOOP THROUGH THE DIFFERENT GRID RESOLUTIONS (PROCESS COARSE RESOLUTION FIRST)
    # ----------------------------------------------------------------------------------------
    sdev = 0 # Initialize SDEV (added to account for the first point)  EÖH
    iprc = 0 # counter for the number of grid points processed
    for ires in range(nnst-1, 0-1, -1):
        incr = 2 ** ires # increment(2 ** 4 = 16, 2 ** 3 = 8, 2 ** 2 = 4, 2 ** 1 = 2, 2 ** 0 = 1)
        print('Working on Loop: ', ires)
        # ---------------------------------------------------------------------------------------
        # (4) LOOP THROUGH THE LAT-LON OF THE GRID AT A GIVEN RESOLUTION
        # ---------------------------------------------------------------------------------------
        for isp1 in range(0, nspl1, incr):
            for isp2 in range(0, nspl2, incr):
                # ! check that "current" point has not been generated yet
                if not gmsk[isp1, isp2]:
                    # ! allocate space to store the (i,j) position, and weights
                    ipos = np.zeros(maxp, dtype=int)
                    jpos = np.zeros(maxp, dtype=int)
                    wght = np.zeros(maxp, dtype=float)
                    # ! save the (i,j) position of iprc
                    iorder[iprc] = isp1
                    jorder[iprc] = isp2
                    # ! increment IPRC
                    iprc = iprc + 1
                    # ------------------------------------------------------------------------------------
                    # (5) IDENTIFY PREVIOUSLY GENERATED POINTS
                    # ------------------------------------------------------------------------------------
                    k = 0 # initialize the number of previous points generated to zero
                    # ! loop through points in the local neighbourhood
                    for jsp1 in range(max(0, isp1-(incr*nloc)), min(isp1+(incr*nloc)+1, nspl1)): #doubt
                        for jsp2 in range(max(0, isp2-(incr*nloc)), min(isp2+(incr*nloc)+1, nspl2)): #doubt
                            # ! check to see if the "local" point has been generated previously
                            if gmsk[jsp1, jsp2]:
                                ipos[k] = jsp1
                                jpos[k] = jsp2
                                k = k + 1
                    # include the (i,j) of the current point
                    ipos[k] = isp1
                    jpos[k] = isp2
                    k = k + 1
                    # ...and save the number of points
                    npts = k
                    # check that there are at least two points
                    if k >= 2:
                        # ------------------------------------------------------------------------------------
                        # (6) COMPUTE THE CORRELATION AMONG PREVIOUSLY GENERATED POINTS
                        # ------------------------------------------------------------------------------------
                        corr = np.zeros([k-1, k-1])
                        gvec = np.zeros(k-1)
                        twgt = np.zeros(k-1)
                        indx = np.zeros(k-1, dtype=int)
                        # Note that the vector of previously generated points includes the current point as its
                        # last element.  The correlation among all previously generated points are computed over
                        # elements (1...k-1) and saved in the matrix corr.  The correlation between previously
                        # generated points (1...k-1) and the current point (k) is saved in ther vector gvec.
                        for iprev in range(0, k):
                            for jprev in range(0, iprev+1):
                                if iprev == jprev:
                                    if iprev <= k-2:
                                        corr[iprev, jprev] = 1.0
                                else:
                                    lon1 = np.deg2rad(grid_lon[ipos[iprev], jpos[iprev]]) # NOTE, iprev, lon
                                    lon2 = np.deg2rad(grid_lon[ipos[jprev], jpos[jprev]]) # NOTE, jprev, lon
                                    lat1 = np.deg2rad(grid_lat[ipos[iprev], jpos[iprev]]) # NOTE, iprev, lat
                                    lat2 = np.deg2rad(grid_lat[ipos[jprev], jpos[jprev]]) # NOTE, jprev, lat
                                    # ! compute distance (km) - on the surface of a sphere
                                    dist = 6378.0 * np.arccos(np.sin(lat1) * np.sin(lat2) + np.cos(lat1) * np.cos(lat2) * np.cos(lon1 - lon2))
                                    # ! compute correlation
                                    if iprev <= k-2:
                                        # ! correlation among all previously generated points (1...k-1,1...k-1) -- corr
                                        corr[iprev, jprev] = np.exp(-(dist / clen))
                                        corr[jprev, iprev] = corr[iprev, jprev]
                                    else:
                                        # ! correlation between all previously generated points and the current point -- gvec
                                        if jprev <= k-2:
                                            gvec[jprev] = np.exp(-(dist / clen))
                        #  ------------------------------------------------------------------------------------
                        #  (7) COMPUTE THE WEIGHTS
                        #  ------------------------------------------------------------------------------------
                        #  Note that the vector of previously generated points includes the current point as its
                        #  last element.  The correlation among all previously generated points are computed over
                        #  elements (1...k-1) and saved in the matrix corr.  The correlation between previously
                        #  generated points (1...k-1) and the current point (k) is saved in ther vector gvec.
                        #  special case of the bi-variate normal
                        if k == 2:
                            wght[0] = gvec[0]
                            sdev = np.sqrt(1 - gvec[0] ** 2)
                        # all other points
                        else:
                            # temporary weight (GVEC is over-written)
                            twgt[0: k - 1] = gvec[0: k - 1]
                            # estimate weights
                            twgt[0: k - 1] = LU_Decomposition(corr, twgt)
                            # or
                            # indx, d = ludcmp(corr)
                            # twgt[0: k - 1] = lubksb(corr, indx, twgt)
                            # or
                            # from regression import linearsolver
                            # twgt = linearsolver(list(corr), np.shape(corr)[0], list(twgt))
                            # save weights and variance
                            wght[0: k - 1] = twgt[0: k - 1]
                            sdev = np.sqrt(1. - np.dot(gvec[0:k - 1], twgt[0: k - 1]))
                    gmsk[isp1, isp2] = True
                    # -------------------------------------------------------------------------------------
                    # (8) SAVE WEIGHTS IN THE SPATIAL CORRELATION STRUCTURE
                    # -------------------------------------------------------------------------------------
                    # populate the structures (-1 excludes the current (i,j) point)
                    spcorr_ipos[isp1, isp2] = ipos[0:npts-1]
                    spcorr_jpos[isp1, isp2] = jpos[0:npts-1]
                    spcorr_wght[isp1, isp2] = wght[0:npts-1]
                    spcorr_sdev[isp1, isp2] = sdev

    # save structure to output file (npz format)
    np.savez_compressed(outfile, spcorr_ipos=spcorr_ipos, spcorr_jpos=spcorr_jpos, spcorr_wght=spcorr_wght, spcorr_sdev=spcorr_sdev, iorder=iorder, jorder=jorder)


def field_rand(spcorr_jpos, spcorr_ipos, spcorr_wght, spcorr_sdev, iorder, jorder, seed=np.nan):
    # ----------------------------------------------------------------------------------------
    # GET THE NUMBER OF X AND Y POINTS AND ALLOCATE SPACE FOR THE RANDOM GRID
    # ----------------------------------------------------------------------------------------

    if ~np.isnan(seed):
        np.random.seed(seed)

    nlon, nlat = spcorr_jpos.shape # nlon or nlat just represents row/col, not related to real lat/lon
    cran = np.nan * np.zeros([nlon, nlat], dtype=float)

    for igrd in range(nlon * nlat):
        ilon = iorder[igrd]
        ilat = jorder[igrd]
        # ! assign a random number to the first grid-point
        if igrd == 0:
            aran = np.random.normal(0, 1)
            cran[ilon, ilat] = aran
        # ! process gridpoints 2,...,n
        else:
            # ! get the number of "previously generated points"
            nprv = len(spcorr_wght[ilon, ilat])
            vprv = np.zeros(nprv)
            # ! build a vector of previously generated points
            for iprev in range(0, nprv):
                jlon = spcorr_ipos[ilon, ilat][iprev]
                jlat = spcorr_jpos[ilon, ilat][iprev]
                vprv[iprev] = cran[jlon, jlat] # (previously generated point)
            # ! and generate the "current" point
            aran = np.random.normal(0, 1)
            xbar = np.dot(vprv[0:nprv], spcorr_wght[ilon, ilat][0:nprv])
            cran[ilon, ilat] = xbar + spcorr_sdev[ilon, ilat] * aran

    return cran
<|MERGE_RESOLUTION|>--- conflicted
+++ resolved
@@ -38,14 +38,11 @@
     # grid_lon = np.tile(lon[np.newaxis, :], [100, 1])
     nspl1, nspl2 = grid_lat.shape
 
-<<<<<<< HEAD
     grid_lat = grid_lat.astype(np.float64) # important for high resolution
     grid_lon = grid_lon.astype(np.float64)
     # grid_lat = grid_lat.T # to reproduce Fortran GMET
     # grid_lon = grid_lon.T
-
-=======
->>>>>>> b32ee1fc
+    
     # ----------------------------------------------------------------------------------------
     # (0) CHECK THAT SPCORR IS NOT POPULATED ALREADY
     # ----------------------------------------------------------------------------------------
